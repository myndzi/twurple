{
  "name": "twitch-electron-auth-provider",
  "version": "4.4.0",
  "description": "Obtain auth tokens for Twitch using an Electron popup.",
  "keywords": [
    "twitch",
    "electron",
    "authentication",
    "stream"
  ],
  "sideEffects": false,
  "main": "lib",
  "types": "lib",
  "exports": {
    ".": {
      "require": "./lib/index.js",
      "import": "./es/index.mjs"
    }
  },
  "repository": {
    "type": "git",
    "url": "https://github.com/d-fischer/twitch.git",
    "directory": "packages/twitch-electron-auth-provider"
  },
  "author": "Daniel Fischer <daniel@d-fischer.dev>",
  "funding": "https://github.com/sponsors/d-fischer",
  "license": "MIT",
  "dependencies": {
    "@d-fischer/qs": "^7.0.2",
    "@d-fischer/shared-utils": "^3.0.1",
<<<<<<< HEAD
    "tslib": "^2.0.3"
  },
  "devDependencies": {
    "electron": "^11.1.1",
    "twitch-auth": "^4.4.0-pre.4"
=======
    "tslib": "^2.0.3",
    "twitch-auth": "^4.4.0"
  },
  "devDependencies": {
    "twitch": "^4.4.0"
>>>>>>> 9d5bfa78
  },
  "peerDependencies": {
    "electron": ">=9.0.0 <12.0.0",
    "twitch-auth": "^4.4.0-pre.4"
  },
  "files": [
    "LICENSE",
    "README.md",
    "lib",
    "es"
  ],
  "scripts": {
    "build": "tsukuru",
    "rebuild": "tsukuru --clean"
  }
}<|MERGE_RESOLUTION|>--- conflicted
+++ resolved
@@ -28,23 +28,15 @@
   "dependencies": {
     "@d-fischer/qs": "^7.0.2",
     "@d-fischer/shared-utils": "^3.0.1",
-<<<<<<< HEAD
     "tslib": "^2.0.3"
   },
   "devDependencies": {
     "electron": "^11.1.1",
-    "twitch-auth": "^4.4.0-pre.4"
-=======
-    "tslib": "^2.0.3",
     "twitch-auth": "^4.4.0"
-  },
-  "devDependencies": {
-    "twitch": "^4.4.0"
->>>>>>> 9d5bfa78
   },
   "peerDependencies": {
     "electron": ">=9.0.0 <12.0.0",
-    "twitch-auth": "^4.4.0-pre.4"
+    "twitch-auth": "^4.4.0"
   },
   "files": [
     "LICENSE",
